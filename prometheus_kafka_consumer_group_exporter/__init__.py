--- conflicted
+++ resolved
@@ -7,68 +7,18 @@
 import os
 import kafka.errors as Errors
 
-<<<<<<< HEAD
-from functools import partial
-from jog import JogFormatter
-from kafka import KafkaConsumer
-from kafka.protocol.metadata import MetadataRequest
-from kafka.protocol.offset import OffsetRequest, OffsetResetStrategy
-from prometheus_client import start_http_server
-from prometheus_client.core import GaugeMetricFamily, CounterMetricFamily, REGISTRY
-from struct import unpack_from
-=======
 from jog import JogFormatter
 from kafka import KafkaConsumer
 from prometheus_client import start_http_server
 from prometheus_client.core import REGISTRY
->>>>>>> df98b669
 
 from . import scheduler, collectors
 from .fetch_jobs import setup_fetch_jobs
 from .parsing import parse_key, parse_value
 
-<<<<<<< HEAD
 sasl_enabled = os.environ.get('SASL_ENABLED', 'false')
 sasl_username = os.environ.get('SASL_USERNAME', '')
 sasl_password = os.environ.get('SASL_PASSWORD', '')
-
-topics = {}  # topic->partition->leader
-node_highwaters = {}  # node->topic->partition->highwater
-node_lowwaters = {}  # node->topic->partition->lowwater
-offsets = {}  # group->topic->partition->offset
-commits = {}  # group->topic->partition->commits
-exporter_offsets = {}  # partition->offset
-
-
-def build_highwaters():
-    # Copy node_highwaters before iterating over it
-    # as it may be updated by other threads.
-    # (only first level - lower levels are replaced
-    # wholesale, so don't worry about them)
-    local_node_highwaters = node_highwaters.copy()
-
-    highwaters = {}
-    for node, topics in local_node_highwaters.items():
-        for topic, partitions in topics.items():
-            highwaters[topic] = {**highwaters.get(topic, {}), **partitions}
-
-    return highwaters
-
-
-def build_lowwaters():
-    # Copy node_lowwaters before iterating over it
-    # as it may be updated by other threads.
-    # (only first level - lower levels are replaced
-    # wholesale, so don't worry about them)
-    local_node_lowwaters = node_lowwaters.copy()
-
-    lowwaters = {}
-    for node, topics in local_node_lowwaters.items():
-        for topic, partitions in topics.items():
-            lowwaters[topic] = {**lowwaters.get(topic, {}), **partitions}
-
-    return lowwaters
-
 
 # Check if a dict contains a key, returning
 # a copy with the key if not.
@@ -84,202 +34,6 @@
     return new_dict
 
 
-def group_metrics(metrics):
-    metric_dict = {}
-    for (metric_name, metric_doc, label_keys, label_values, value) in metrics:
-        if metric_name not in metric_dict:
-            metric_dict[metric_name] = (metric_doc, label_keys, {})
-
-        metric_dict[metric_name][2][label_values] = value
-
-    return metric_dict
-
-
-def gauge_generator(metrics):
-    metric_dict = group_metrics(metrics)
-
-    for metric_name, (metric_doc, label_keys, value_dict) in metric_dict.items():
-        # If we have label keys we may have multiple different values,
-        # each with their own label values.
-        if label_keys:
-            gauge = GaugeMetricFamily(metric_name, metric_doc, labels=label_keys)
-
-            for label_values in sorted(value_dict.keys()):
-                value = value_dict[label_values]
-                gauge.add_metric(tuple(str(v) for v in label_values), value)
-
-        # No label keys, so we must have only a single value.
-        else:
-            gauge = GaugeMetricFamily(metric_name, metric_doc, value=list(value_dict.values())[0])
-
-        yield gauge
-
-
-def counter_generator(metrics):
-    metric_dict = group_metrics(metrics)
-
-    for metric_name, (metric_doc, label_keys, value_dict) in metric_dict.items():
-        # If we have label keys we may have multiple different values,
-        # each with their own label values.
-        if label_keys:
-            counter = CounterMetricFamily(metric_name, metric_doc, labels=label_keys)
-
-            for label_values in sorted(value_dict.keys()):
-                value = value_dict[label_values]
-                counter.add_metric(tuple(str(v) for v in label_values), value)
-
-        # No label keys, so we must have only a single value.
-        else:
-            counter = CounterMetricFamily(metric_name, metric_doc, value=list(value_dict.values())[0])
-
-        yield counter
-
-
-class HighwaterCollector(object):
-
-    def collect(self):
-        highwaters = build_highwaters()
-        metrics = [
-            ('kafka_topic_highwater', 'The offset of the head of a partition in a topic.',
-             ('topic', 'partition'), (topic, partition),
-             highwater)
-            for topic, partitions in highwaters.items()
-            for partition, highwater in partitions.items()
-        ]
-        yield from gauge_generator(metrics)
-
-
-class LowwaterCollector(object):
-
-    def collect(self):
-        lowwaters = build_lowwaters()
-        metrics = [
-            ('kafka_topic_lowwater', 'The offset of the tail of a partition in a topic.',
-             ('topic', 'partition'), (topic, partition),
-             lowwater)
-            for topic, partitions in lowwaters.items()
-            for partition, lowwater in partitions.items()
-        ]
-        yield from gauge_generator(metrics)
-
-
-class ConsumerOffsetCollector(object):
-
-    def collect(self):
-        metrics = [
-            (METRIC_PREFIX + 'offset', 'The current offset of a consumer group in a partition of a topic.',
-             ('group', 'topic', 'partition'), (group, topic, partition),
-             offset)
-            for group, topics in offsets.items()
-            for topic, partitions in topics.items()
-            for partition, offset in partitions.items()
-        ]
-        yield from gauge_generator(metrics)
-
-
-class ConsumerLagCollector(object):
-
-    def collect(self):
-        highwaters = build_highwaters()
-        metrics = [
-            (METRIC_PREFIX + 'lag', 'How far a consumer group\'s current offset is behind the head of a partition of a topic.',
-             ('group', 'topic', 'partition'), (group, topic, partition),
-             highwaters[topic][partition] - offset)
-            for group, topics in offsets.items()
-            for topic, partitions in topics.items()
-            for partition, offset in partitions.items()
-            if topic in highwaters and partition in highwaters[topic]
-        ]
-        yield from gauge_generator(metrics)
-
-
-class ConsumerLeadCollector(object):
-
-    def collect(self):
-        lowwaters = build_lowwaters()
-        metrics = [
-            (METRIC_PREFIX + 'lead', 'How far a consumer group\'s current offset is ahead of the tail of a partition of a topic.',
-             ('group', 'topic', 'partition'), (group, topic, partition),
-             offset - lowwaters[topic][partition])
-            for group, topics in offsets.items()
-            for topic, partitions in topics.items()
-            for partition, offset in partitions.items()
-            if topic in lowwaters and partition in lowwaters[topic]
-        ]
-        yield from gauge_generator(metrics)
-
-
-class ConsumerCommitsCollector(object):
-
-    def collect(self):
-        metrics = [
-            (METRIC_PREFIX + 'commits', 'The number of commit messages read by the exporter consumer from a consumer group for a partition of a topic.',
-             ('group', 'topic', 'partition'), (group, topic, partition),
-             commit_count)
-            for group, topics in commits.items()
-            for topic, partitions in topics.items()
-            for partition, commit_count in partitions.items()
-        ]
-        yield from counter_generator(metrics)
-
-
-class ExporterOffsetCollector(object):
-
-    def collect(self):
-        metrics = [
-            (METRIC_PREFIX + 'exporter_offset', 'The current offset of the exporter consumer in a partition of the __consumer_offsets topic.',
-             ('partition',), (partition,),
-             offset)
-            for partition, offset in exporter_offsets.items()
-        ]
-        yield from gauge_generator(metrics)
-
-
-class ExporterLagCollector(object):
-
-    def collect(self):
-        topic = '__consumer_offsets'
-        highwaters = build_highwaters()
-        metrics = [
-            (METRIC_PREFIX + 'exporter_lag', 'How far the exporter consumer is behind the head of a partition of the __consumer_offsets topic.',
-             ('partition',), (partition,),
-             highwaters[topic][partition] - offset)
-            for partition, offset in exporter_offsets.items()
-            if topic in highwaters and partition in highwaters[topic]
-        ]
-        yield from gauge_generator(metrics)
-
-
-class ExporterLeadCollector(object):
-
-    def collect(self):
-        topic = '__consumer_offsets'
-        lowwaters = build_lowwaters()
-        metrics = [
-            (METRIC_PREFIX + 'exporter_lead', 'How far the exporter consumer is ahead of the tail of a partition of the __consumer_offsets topic.',
-             ('partition',), (partition,),
-             offset - lowwaters[topic][partition])
-            for partition, offset in exporter_offsets.items()
-            if topic in lowwaters and partition in lowwaters[topic]
-        ]
-        yield from gauge_generator(metrics)
-=======
-
-# Check if a dict contains a key, returning
-# a copy with the key if not.
-# Effectively a way to immutably add a key
-# to a dictionary, allowing other threads
-# to safely iterate over it.
-def ensure_dict_key(curr_dict, key, new_value):
-    if key in curr_dict:
-        return curr_dict
-
-    new_dict = curr_dict.copy()
-    new_dict[key] = new_value
-    return new_dict
->>>>>>> df98b669
-
-
 def shutdown():
     logging.info('Shutting down')
     sys.exit(1)
@@ -323,17 +77,10 @@
         help='Turn on json logging.')
     parser.add_argument(
         '--log-level', default='INFO', choices=['DEBUG', 'INFO', 'WARNING', 'ERROR', 'CRITICAL'],
-<<<<<<< HEAD
-        help='detail level to log. (default: INFO)')
-    parser.add_argument(
-        '-v', '--verbose', action='store_true',
-        help='turn on verbose (DEBUG) logging. Overrides --log-level.')
-=======
         help='Detail level to log. (default: INFO)')
     parser.add_argument(
         '-v', '--verbose', action='store_true',
         help='Turn on verbose (DEBUG) logging. Overrides --log-level.')
->>>>>>> df98b669
     args = parser.parse_args()
 
     log_handler = logging.StreamHandler()
@@ -352,48 +99,24 @@
 
     port = args.port
 
-<<<<<<< HEAD
-    if sasl_enabled == "true":
-        consumer_config = {
-            'bootstrap_servers': 'localhost',
-            'auto_offset_reset': 'earliest' if args.from_start else 'latest',
-            'group_id': None,
-            'consumer_timeout_ms': 500,
-            'security_protocol':'SASL_PLAINTEXT',
-            'sasl_mechanism':'PLAIN',
-            'sasl_plain_username':sasl_username,
-            'sasl_plain_password':sasl_password
-        }
-    else:
-        consumer_config = {
-            'bootstrap_servers': 'localhost',
-            'auto_offset_reset': 'earliest' if args.from_start else 'latest',
-            'group_id': None,
-            'consumer_timeout_ms': 500
-        }
-=======
     consumer_config = {
         'bootstrap_servers': 'localhost',
         'auto_offset_reset': 'latest',
         'group_id': None,
         'consumer_timeout_ms': 500
     }
->>>>>>> df98b669
+
+    if sasl_enabled == "true":
+        consumer_config.update({
+            'security_protocol': 'SASL_PLAINTEXT',
+            'sasl_mechanism': 'PLAIN',
+            'sasl_plain_username': sasl_username,
+            'sasl_plain_password': sasl_password
+        })
 
     for filename in args.consumer_config:
         with open(filename) as f:
             raw_config = javaproperties.load(f)
-<<<<<<< HEAD
-            converted_config = {k.replace('.', '_'): v for k, v in raw_config.items()}
-            consumer_config.update(converted_config)
-
-    if args.bootstrap_brokers:
-        consumer_config['bootstrap_servers'] = args.bootstrap_brokers.split(',')
-
-    if args.from_start:
-        consumer_config['auto_offset_reset'] = 'earliest'
-
-=======
             for k, v in raw_config.items():
                 if v == '':
                     # Treat empty values as if they weren't set
@@ -422,7 +145,6 @@
 
     if args.from_start:
         consumer_config['auto_offset_reset'] = 'earliest'
->>>>>>> df98b669
 
     consumer = KafkaConsumer(
         '__consumer_offsets',
@@ -452,262 +174,6 @@
     scheduled_jobs = setup_fetch_jobs(topic_interval, high_water_interval, low_water_interval, client)
     scheduler.run_scheduled_jobs(scheduled_jobs)
 
-<<<<<<< HEAD
-    def update_topics(api_version, metadata):
-        logging.info('Received topics and partition assignments')
-
-        if api_version == 0:
-            TOPIC_ERROR = 0
-            TOPIC_NAME = 1
-            TOPIC_PARTITIONS = 2
-            PARTITION_ERROR = 0
-            PARTITION_NUMBER = 1
-            PARTITION_LEADER = 2
-        else:
-            TOPIC_ERROR = 0
-            TOPIC_NAME = 1
-            TOPIC_PARTITIONS = 3
-            PARTITION_ERROR = 0
-            PARTITION_NUMBER = 1
-            PARTITION_LEADER = 2
-
-        new_topics = {}
-        for t in metadata.topics:
-            error_code = t[TOPIC_ERROR]
-            if error_code:
-                error = Errors.for_code(error_code)(t)
-                logging.warning('Received error in metadata response at topic level: %s', error)
-            else:
-                topic = t[TOPIC_NAME]
-                partitions = t[TOPIC_PARTITIONS]
-
-                new_partitions = {}
-                for p in partitions:
-                    error_code = p[PARTITION_ERROR]
-                    if error_code:
-                        error = Errors.for_code(error_code)(p)
-                        logging.warning('Received error in metadata response at partition level for topic %(topic)s: %(error)s',
-                                        {'topic': topic, 'error': error})
-                    else:
-                        partition = p[PARTITION_NUMBER]
-                        leader = p[PARTITION_LEADER]
-                        logging.debug('Received partition assignment for partition %(partition)s of topic %(topic)s',
-                                      {'partition': partition, 'topic': topic})
-
-                        new_partitions[partition] = leader
-
-                new_topics[topic] = new_partitions
-
-        global topics
-        topics = new_topics
-
-    def update_highwater(node, offsets):
-        logging.info('Received high-water marks')
-
-        highwaters = {}
-        for topic, partitions in offsets.topics:
-            for partition, error_code, offsets in partitions:
-                if error_code:
-                    error = Errors.for_code(error_code)((partition, error_code, offsets))
-                    logging.warning('Received error in offset response for topic %(topic)s: %(error)s',
-                                    {'topic': topic, 'error': error})
-                else:
-                    logging.debug('Received high-water marks for partition %(partition)s of topic %(topic)s',
-                                  {'partition': partition, 'topic': topic})
-
-                    highwater = offsets[0]
-
-                    if topic not in highwaters:
-                        highwaters[topic] = {}
-                    highwaters[topic][partition] = highwater
-
-        global node_highwaters
-        node_highwaters[node] = highwaters
-
-    def update_lowwater(node, offsets):
-        logging.info('Received low-water marks')
-
-        lowwaters = {}
-        for topic, partitions in offsets.topics:
-            for partition, error_code, offsets in partitions:
-                if error_code:
-                    error = Errors.for_code(error_code)((partition, error_code, offsets))
-                    logging.warning('Received error in offset response for topic %(topic)s: %(error)s',
-                                    {'topic': topic, 'error': error})
-                else:
-                    logging.debug('Received low-water marks for partition %(partition)s of topic %(topic)s',
-                                  {'partition': partition, 'topic': topic})
-
-                    lowwater = offsets[0]
-
-                    if topic not in lowwaters:
-                        lowwaters[topic] = {}
-                    lowwaters[topic][partition] = lowwater
-
-        global node_lowwaters
-        node_lowwaters[node] = lowwaters
-
-    def fetch_topics(this_time):
-        logging.info('Requesting topics and partition assignments')
-
-        next_time = this_time + topic_interval
-        try:
-            node = client.least_loaded_node()
-
-            logging.debug('Requesting topics and partition assignments from %(node)s',
-                          {'node': node})
-
-            api_version = 0 if client.config['api_version'] < (0, 10) else 1
-            request = MetadataRequest[api_version](None)
-            f = client.send(node, request)
-            f.add_callback(update_topics, api_version)
-        except Exception:
-            logging.exception('Error requesting topics and partition assignments')
-        finally:
-            client.schedule(partial(fetch_topics, next_time), next_time)
-
-    def fetch_highwater(this_time):
-        logging.info('Requesting high-water marks')
-        next_time = this_time + high_water_interval
-        try:
-            if topics:
-                nodes = {}
-                for topic, partition_map in topics.items():
-                    for partition, leader in partition_map.items():
-                        if leader not in nodes:
-                            nodes[leader] = {}
-                        if topic not in nodes[leader]:
-                            nodes[leader][topic] = []
-                        nodes[leader][topic].append(partition)
-
-                global node_highwaters
-                # Build a new highwaters dict with only the nodes that
-                # are leaders of at least one topic - i.e. the ones
-                # we will be sending requests to.
-                # Removes old nodes, and adds empty dicts for new nodes.
-                # Values will be populated/updated with values we get
-                # in the response from each node.
-                # Topics/Partitions on old nodes may disappear briefly
-                # before they reappear on their new nodes.
-                new_node_highwaters = {}
-                for node in nodes.keys():
-                    new_node_highwaters[node] = node_highwaters.get(node, {})
-
-                node_highwaters = new_node_highwaters
-
-                for node, topic_map in nodes.items():
-                    logging.debug('Requesting high-water marks from %(node)s',
-                                  {'topic': topic, 'node': node})
-
-                    request = OffsetRequest[0](
-                        -1,
-                        [(topic,
-                          [(partition, OffsetResetStrategy.LATEST, 1)
-                           for partition in partitions])
-                         for topic, partitions in topic_map.items()]
-                    )
-                    f = client.send(node, request)
-                    f.add_callback(update_highwater, node)
-        except Exception:
-            logging.exception('Error requesting high-water marks')
-        finally:
-            client.schedule(partial(fetch_highwater, next_time), next_time)
-
-    def fetch_lowwater(this_time):
-        logging.info('Requesting low-water marks')
-        next_time = this_time + low_water_interval
-        try:
-            if topics:
-                nodes = {}
-                for topic, partition_map in topics.items():
-                    for partition, leader in partition_map.items():
-                        if leader not in nodes:
-                            nodes[leader] = {}
-                        if topic not in nodes[leader]:
-                            nodes[leader][topic] = []
-                        nodes[leader][topic].append(partition)
-
-                global node_lowwaters
-                # Build a new node_lowwaters dict with only the nodes that
-                # are leaders of at least one topic - i.e. the ones
-                # we will be sending requests to.
-                # Removes old nodes, and adds empty dicts for new nodes.
-                # Values will be populated/updated with values we get
-                # in the response from each node.
-                # Topics/Partitions on old nodes may disappear briefly
-                # before they reappear on their new nodes.
-                new_node_lowwaters = {}
-                for node in nodes.keys():
-                    new_node_lowwaters[node] = node_lowwaters.get(node, {})
-
-                node_lowwaters = new_node_lowwaters
-
-                for node, topic_map in nodes.items():
-                    logging.debug('Requesting low-water marks from %(node)s',
-                                  {'topic': topic, 'node': node})
-
-                    request = OffsetRequest[0](
-                        -1,
-                        [(topic,
-                          [(partition, OffsetResetStrategy.EARLIEST, 1)
-                           for partition in partitions])
-                         for topic, partitions in topic_map.items()]
-                    )
-                    f = client.send(node, request)
-                    f.add_callback(update_lowwater, node)
-        except Exception:
-            logging.exception('Error requesting low-water marks')
-        finally:
-            client.schedule(partial(fetch_lowwater, next_time), next_time)
-
-    REGISTRY.register(HighwaterCollector())
-    REGISTRY.register(LowwaterCollector())
-    REGISTRY.register(ConsumerOffsetCollector())
-    REGISTRY.register(ConsumerLagCollector())
-    REGISTRY.register(ConsumerLeadCollector())
-    REGISTRY.register(ConsumerCommitsCollector())
-    REGISTRY.register(ExporterOffsetCollector())
-    REGISTRY.register(ExporterLagCollector())
-    REGISTRY.register(ExporterLeadCollector())
-
-    now_time = time.time()
-
-    fetch_topics(now_time)
-    fetch_highwater(now_time)
-    fetch_lowwater(now_time)
-
-    global offsets
-    global commits
-    global exporter_offsets
-
-    try:
-        while True:
-            for message in consumer:
-                exporter_partition = message.partition
-                exporter_offset = message.offset
-                exporter_offsets = ensure_dict_key(exporter_offsets, exporter_partition, exporter_offset)
-                exporter_offsets[exporter_partition] = exporter_offset
-
-                if message.key and message.value:
-                    key = parse_key(message.key)
-                    if key:
-                        value = parse_value(message.value)
-
-                        group = key[1]
-                        topic = key[2]
-                        partition = key[3]
-                        offset = value[1]
-
-                        offsets = ensure_dict_key(offsets, group, {})
-                        offsets[group] = ensure_dict_key(offsets[group], topic, {})
-                        offsets[group][topic] = ensure_dict_key(offsets[group][topic], partition, offset)
-                        offsets[group][topic][partition] = offset
-
-                        commits = ensure_dict_key(commits, group, {})
-                        commits[group] = ensure_dict_key(commits[group], topic, {})
-                        commits[group][topic] = ensure_dict_key(commits[group][topic], partition, 0)
-                        commits[group][topic][partition] += 1
-=======
     try:
         while True:
             for message in consumer:
@@ -786,7 +252,6 @@
             # each time the consumer times out, in case there
             # aren't any messages to consume.
             scheduled_jobs = scheduler.run_scheduled_jobs(scheduled_jobs)
->>>>>>> df98b669
 
     except KeyboardInterrupt:
         pass
